--- conflicted
+++ resolved
@@ -122,7 +122,6 @@
       // Get the output and input streams to and from the RelayClient
       DataOutputStream outputToClient = new DataOutputStream(new BufferedOutputStream(clientSocket.getOutputStream(), 1024));
       DataInputStream inputFromClient = new DataInputStream(new BufferedInputStream(clientSocket.getInputStream(), 1024));
-<<<<<<< HEAD
 
       monitorClient(inputFromClient);
 
@@ -133,7 +132,7 @@
       while (true) {
 
       }
-=======
+
 //
 //      // Get the output and input streams to and from the hardwareWallet
 //      DataOutputStream outputToHardwareWallet = hardwareWallet.getDataOutputStream();
@@ -147,7 +146,7 @@
 
       // Monitor the input stream from the hardware wallet - this is then logged and relayed back to the client
 //      monitorDataInputStream(inputFromHardwareWallet, outputToClient);
->>>>>>> 1d42abdc
+
     } catch (IOException ioe) {
       ioe.printStackTrace();
     }
@@ -163,7 +162,6 @@
       @Override
       public void run() {
         while (true) {
-<<<<<<< HEAD
           try {
             log.debug("Monitoring the events the hardware wallet emits . . .");
             // Read protocol messages added to the hardwareWalletEvents
@@ -196,19 +194,12 @@
             log.debug("Received message from client, relaying to hardware wallet. Message = '" + messageFromClient.toString() + "'");
 
             // Send the Message to the trezor (serialising again to protobuf)
-            hardwareWallet.sendMessage(messageFromClient);
+            hardwareWallet.writeMessage(messageFromClient);
 
             Uninterruptibles.sleepUninterruptibly(100, TimeUnit.MILLISECONDS);
           } catch (HardwareWalletException hwe) {
             hwe.printStackTrace();
           }
-=======
-          // Read protocol message
-         // Message messageFromClient = hardwareWallet.parseTrezorMessage(inputFromHardwareWallet);
-
-          // Send the Message back to the client
-       //   sendMessage(messageFromClient, outputToClient);
->>>>>>> 1d42abdc
         }
       }
 
