--- conflicted
+++ resolved
@@ -391,11 +391,6 @@
       log.error("Write endpoint submit data failed.", e);
     }
 
-<<<<<<< HEAD
-  }
-
-=======
     return bytesSent;
   }
->>>>>>> 1d42abdc
 }