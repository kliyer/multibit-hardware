--- conflicted
+++ resolved
@@ -5,12 +5,13 @@
 
   <groupId>org.multibit.hd.hardware</groupId>
   <artifactId>parent</artifactId>
-  <version>0.5.1</version>
+  <version>develop-SNAPSHOT</version>
 
   <packaging>pom</packaging>
 
   <name>MultiBit HD Hardware</name>
-  <description>MBHD Hardware provides a common API for hardware wallets that wish to interface with MultiBit HD</description>
+  <description>MBHD Hardware provides a common API for hardware wallets that wish to interface with MultiBit HD
+  </description>
 
   <properties>
     <!-- Source encoding -->
@@ -237,11 +238,7 @@
       <dependency>
         <groupId>org.bitcoinj</groupId>
         <artifactId>bitcoinj-core</artifactId>
-<<<<<<< HEAD
-        <version>0.13-SNAPSHOT-alice-0.0.9</version>
-=======
         <version>0.13-SNAPSHOT-alice-0.1.0</version>
->>>>>>> cf270183
       </dependency>
 
       <!-- Findbugs annotations -->
