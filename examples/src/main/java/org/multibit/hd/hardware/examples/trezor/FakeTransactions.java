--- conflicted
+++ resolved
@@ -18,8 +18,7 @@
  *
  * @since 0.0.1
  */
-public class
-  FakeTransactions {
+public class FakeTransactions {
 
   private static final Logger log = LoggerFactory.getLogger(FakeTransactions.class);
 
@@ -128,7 +127,9 @@
 
     MainNetParams params = MainNetParams.get();
 
-<<<<<<< HEAD
+    // Deserialize a previous tx that spends to the Trezor receiving address by some other wallet e.g. MultiBit Classic
+    // MultiBit Classic logs the actual transaction bytes sent so you can use that.
+    // Send a transaction of size 1.3 mBTC
     Address currentChangeAddress;
     Address merchantAddress;
     try {
@@ -152,30 +153,21 @@
 
 
     byte[] prevTxBytes = Utils.HEX.decode
+      ("01000000017e38c4af61c39a64bb459f6c9976ba67a724c58098072ab194534f48b9f6cb0b010000006a47304402203d798df4ec3bcc310400eb46b90195b649a422121e461b08c17abcffb1679d8d0220371213153a8e2e30554af868a60d8a64dd705436d177d3e936843d05d76d33ba012103ced26a45356ae0b1b0993e641800719eaa078d21293e27571890ae8aa81180eaffffffff02d0fb0100000000001976a9145e5599d541ad44d341916c4a247dca214a2284b188acb6100600000000001976a91488bac377033ed520408d526420fc99c48b6fba7f88ac00000000");
       ("0100000001f6f11d2369f6034712ae4d2292b9dfaefb360494605c5d2c243a569ba94f2baf010000006b483045022100af01e1b3fafe0426eb67a9865b7373c82e3ff41e3a805f435fa904ad35563f70022050fbe55f7d43d3e2b8147ede76fae887a2744d71bf99bd4abae5d60dd4385339012103ced26a45356ae0b1b0993e641800719eaa078d21293e27571890ae8aa81180eaffffffff02d0fb0100000000001976a9149fb230929fcf2d4ed5fabd80cc33b5ef521bb89788ac484f0a00000000001976a91488bac377033ed520408d526420fc99c48b6fba7f88ac00000000");
     Transaction prevTx = new Transaction(params, prevTxBytes);
     TransactionOutput prevOut0 = prevTx.getOutput(0);
 
+    // Create the current tx that spends to the donation address
+    // Input 1.3mBTC               =  130_000sat
+    // Outputs 1mBTC   (donation) =   100_000sat
+    //         0.1mBTC (fee)      =    10_000sat
+    //         0.2mBTC (change)   =    20_000sat
     // Create the current tx that spends to the merchant
     // Input 1.3mBTC               = 130_000sat
     // Outputs 1mBTC   (merchant) =  100_000sat
     //         0.1mBTC (fee)      =   10_000sat
     //         0.2mBTC (change)   =   20_000sat
-=======
-    // Deserialize a previous tx that spends to the Trezor receiving address by some other wallet e.g. MultiBit Classic
-    // MultiBit Classic logs the actual transaction bytes sent so you can use that.
-    // Send a transaction of size 1.3 mBTC
-    byte[] prevTxBytes = Utils.HEX.decode
-      ("01000000017e38c4af61c39a64bb459f6c9976ba67a724c58098072ab194534f48b9f6cb0b010000006a47304402203d798df4ec3bcc310400eb46b90195b649a422121e461b08c17abcffb1679d8d0220371213153a8e2e30554af868a60d8a64dd705436d177d3e936843d05d76d33ba012103ced26a45356ae0b1b0993e641800719eaa078d21293e27571890ae8aa81180eaffffffff02d0fb0100000000001976a9145e5599d541ad44d341916c4a247dca214a2284b188acb6100600000000001976a91488bac377033ed520408d526420fc99c48b6fba7f88ac00000000");
-    Transaction prevTx = new Transaction(params, prevTxBytes);
-    TransactionOutput prevOut0 = prevTx.getOutput(0);
-
-    // Create the current tx that spends to the donation address
-    // Input 1.3mBTC               =  130_000sat
-    // Outputs 1mBTC   (donation) =   100_000sat
-    //         0.1mBTC (fee)      =    10_000sat
-    //         0.2mBTC (change)   =    20_000sat
->>>>>>> 3e05f3b7
     Transaction currentTx = new Transaction(params);
     TransactionOutput currentDonationOut = new TransactionOutput(params, currentTx, Coin.valueOf(100_000), destinationAddress);
     currentTx.addOutput(currentDonationOut);
