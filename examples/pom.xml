--- conflicted
+++ resolved
@@ -7,7 +7,7 @@
 
   <groupId>org.multibit.hd.hardware</groupId>
   <artifactId>examples</artifactId>
-  <version>0.5.0</version>
+  <version>develop-SNAPSHOT</version>
 
   <name>Examples</name>
   <description>Provides a set of standalone examples that demonstrate how to access various devices and emulators in client applications</description>
@@ -35,8 +35,6 @@
   <!-- Examples are a standalone downstream project so must provide the dependencies -->
   <dependencies>
 
-<<<<<<< HEAD
-=======
     <!-- MultiBit Commons for Bitcoin support -->
     <dependency>
       <groupId>org.multibit</groupId>
@@ -44,12 +42,11 @@
       <version>1.1.0</version>
     </dependency>
 
->>>>>>> 3bd433b1
     <!-- Trezor (brings in most dependencies transitively) -->
     <dependency>
       <groupId>org.multibit.hd.hardware</groupId>
       <artifactId>trezor</artifactId>
-      <version>0.5.0</version>
+      <version>develop-SNAPSHOT</version>
     </dependency>
 
     <!-- Logback for logging within the Examples -->
